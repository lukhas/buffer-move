--- conflicted
+++ resolved
@@ -1,20 +1,12 @@
 ;;; buffer-move.el ---
 
-<<<<<<< HEAD
 ;; Copyright (C) 2004-2014  Lucas Bonnet <lucas@rincevent.net>
-=======
-;; Copyright (C) 2004-2014  Lucas Bonnet <lucas@rincevent.net.fr>
 ;; Copyright (C) 2014  Mathis Hofer <mathis@fsfe.org>
->>>>>>> 7a03a705
 
 ;; Author: Lucas Bonnet <lucas@rincevent.net>
 ;;         Geyslan G. Bem <geyslan@gmail.com>
 ;; Keywords: lisp,convenience
-<<<<<<< HEAD
 ;; Version: 0.6.1
-=======
-;; Version: 0.6
->>>>>>> 7a03a705
 ;; URL : https://github.com/lukhas/buffer-move
 
 ;; This program is free software; you can redistribute it and/or
@@ -83,7 +75,7 @@
 (require 'windmove)
 
 
-(defconst buffer-move-version "0.6"
+(defconst buffer-move-version "0.6.1"
   "Version of buffer-move.el")
 
 (defgroup buffer-move nil
@@ -110,9 +102,9 @@
           ;; switch selected window to previous buffer (moving)
           (switch-to-prev-buffer (selected-window))
 
-          ;; switch selected window to buffer of other window (swapping)
-          (set-window-buffer (selected-window) (window-buffer other-win))
-      )
+        ;; switch selected window to buffer of other window (swapping)
+        (set-window-buffer (selected-window) (window-buffer other-win))
+        )
 
       ;; switch other window to this buffer
       (set-window-buffer other-win buf-this-buf)
@@ -122,90 +114,33 @@
 
 (defun buf-move-up ()
   "Swap the current buffer and the buffer above the split.
-If there is no split, ie now window above the current one, an
-error is signaled."
-;;  "Switches between the current buffer, and the buffer above the
-;;  split, if possible."
+   If there is no split, ie now window above the current one, an
+   error is signaled."
+  ;;  "Switches between the current buffer, and the buffer above the
+  ;;  split, if possible."
   (interactive)
-<<<<<<< HEAD
-  (let* ((other-win (windmove-find-other-window 'up))
-	 (buf-this-buf (window-buffer (selected-window))))
-    (if (null other-win)
-        (error "No window above this one")
-      (if (window-dedicated-p other-win)
-	  (error "The window above this one is dedicated"))
-      ;; swap top with this one
-      (set-window-buffer (selected-window) (window-buffer other-win))
-      ;; move this one to top
-      (set-window-buffer other-win buf-this-buf)
-      (select-window other-win))))
-=======
   (buf-move-to 'up))
->>>>>>> 7a03a705
 
 (defun buf-move-down ()
-"Swap the current buffer and the buffer under the split.
-If there is no split, ie now window under the current one, an
-error is signaled."
+  "Swap the current buffer and the buffer under the split.
+   If there is no split, ie now window under the current one, an
+   error is signaled."
   (interactive)
-<<<<<<< HEAD
-  (let* ((other-win (windmove-find-other-window 'down))
-	 (buf-this-buf (window-buffer (selected-window))))
-    (if (or (null other-win)
-            (string-match "^ \\*Minibuf" (buffer-name (window-buffer other-win))))
-        (error "No window under this one")
-      (if (window-dedicated-p other-win)
-	  (error "The window under this one is dedicated"))
-      ;; swap top with this one
-      (set-window-buffer (selected-window) (window-buffer other-win))
-      ;; move this one to top
-      (set-window-buffer other-win buf-this-buf)
-      (select-window other-win))))
-=======
   (buf-move-to 'down))
->>>>>>> 7a03a705
 
 (defun buf-move-left ()
-"Swap the current buffer and the buffer on the left of the split.
-If there is no split, ie now window on the left of the current
-one, an error is signaled."
+  "Swap the current buffer and the buffer on the left of the split.
+   If there is no split, ie now window on the left of the current
+   one, an error is signaled."
   (interactive)
-<<<<<<< HEAD
-  (let* ((other-win (windmove-find-other-window 'left))
-	 (buf-this-buf (window-buffer (selected-window))))
-    (if (null other-win)
-        (error "No left split")
-      (if (window-dedicated-p other-win)
-	  (error "The left split is dedicated"))
-      ;; swap top with this one
-      (set-window-buffer (selected-window) (window-buffer other-win))
-      ;; move this one to top
-      (set-window-buffer other-win buf-this-buf)
-      (select-window other-win))))
-=======
   (buf-move-to 'left))
->>>>>>> 7a03a705
 
 (defun buf-move-right ()
-"Swap the current buffer and the buffer on the right of the split.
-If there is no split, ie now window on the right of the current
-one, an error is signaled."
+  "Swap the current buffer and the buffer on the right of the split.
+   If there is no split, ie now window on the right of the current
+   one, an error is signaled."
   (interactive)
-<<<<<<< HEAD
-  (let* ((other-win (windmove-find-other-window 'right))
-	 (buf-this-buf (window-buffer (selected-window))))
-    (if (null other-win)
-        (error "No right split")
-      (if (window-dedicated-p other-win)
-	  (error "The right split is dedicated"))
-      ;; swap top with this one
-      (set-window-buffer (selected-window) (window-buffer other-win))
-      ;; move this one to top
-      (set-window-buffer other-win buf-this-buf)
-      (select-window other-win))))
-=======
   (buf-move-to 'right))
->>>>>>> 7a03a705
 
 
 (provide 'buffer-move)
